--- conflicted
+++ resolved
@@ -109,7 +109,6 @@
     if (FLAGS_use_prefix_hash_memtable) {
       auto prefix_extractor = NewFixedPrefixTransform(8);
       options.prefix_extractor = prefix_extractor;
-<<<<<<< HEAD
       if (FLAGS_use_nolock_version) {
         options.memtable_factory.reset(NewHashSkipListRepFactory(
                                          prefix_extractor, FLAGS_bucket_count,
@@ -119,10 +118,6 @@
           std::make_shared<rocksdb::PrefixHashRepFactory>(
             prefix_extractor, FLAGS_bucket_count, FLAGS_num_locks);
       }
-=======
-      options.memtable_factory.reset(NewHashSkipListRepFactory(
-          prefix_extractor, FLAGS_bucket_count));
->>>>>>> b1d2de4a
     }
 
     Status s = DB::Open(options, kDbName,  &db);
